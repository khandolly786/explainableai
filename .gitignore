--- conflicted
+++ resolved
@@ -3,8 +3,5 @@
 build
 dist
 *.pyc
-<<<<<<< HEAD
 .DS_Store
-=======
-venv/
->>>>>>> adbf086b
+venv/