# explainableai/core.py
from typing import List
import colorama
from colorama import Fore, Style

# Initialize colorama
colorama.init(autoreset=True)

import pandas as pd
import numpy as np
from sklearn.model_selection import train_test_split
from sklearn.inspection import permutation_importance
from sklearn.preprocessing import StandardScaler, LabelEncoder, OneHotEncoder
from sklearn.impute import SimpleImputer
from sklearn.compose import ColumnTransformer
from sklearn.pipeline import Pipeline
from .visualizations import (
    plot_feature_importance, plot_partial_dependence, plot_learning_curve,
    plot_roc_curve, plot_precision_recall_curve, plot_correlation_heatmap
)
from .model_evaluation import evaluate_model, cross_validate
from .feature_analysis import calculate_shap_values
from .feature_interaction import analyze_feature_interactions
from .llm_explanations import initialize_gemini, get_llm_explanation, get_prediction_explanation
from .report_generator import ReportGenerator
from .model_selection import compare_models
from reportlab.platypus import PageBreak
import logging
from sklearn.model_selection import cross_val_score

import dask.dataframe as dd

logger=logging.getLogger(__name__)
logger.setLevel(logging.DEBUG)
class XAIWrapper:
    def __init__(self):
        self.model = None
        self.X = None
        self.y = None
        self.feature_names = None
        self.is_classifier = None
        self.preprocessor = None
        self.label_encoder = None
        self.categorical_columns = None
        self.numerical_columns = None
        self.gemini_model = initialize_gemini()
        self.feature_importance = None
        self.results = None  # Add this line to store analysis results

    def fit(self, models, X, y, feature_names=None):
        logger.debug("Fitting the model...")
        try:
            if isinstance(models, dict):
                self.models = models
            else:
                self.models = {'Model': models}
            self.X = X
            self.y = y
            self.feature_names = feature_names if feature_names is not None else X.columns.tolist()
            self.is_classifier = all(hasattr(model, "predict_proba") for model in self.models.values())

            logger.info(f"{Fore.BLUE}Preprocessing data...{Style.RESET_ALL}")
            self._preprocess_data()

            logger.info(f"{Fore.BLUE}Fitting models and analyzing...{Style.RESET_ALL}")
            self.model_comparison_results = self._compare_models()

            # Select the best model based on cv_score
            best_model_name = max(self.model_comparison_results, key=lambda x: self.model_comparison_results[x]['cv_score'])
            self.model = self.models[best_model_name]
            self.model.fit(self.X, self.y)
            
            logger.info("Model fitting is complete...")
            return self
        except Exception as e:
            logger.error(f"Some error occur while fitting the models...{str(e)}")
    
    
    def _compare_models(self):
        logger.debug("Comparing the models...")
        try:
            results = {}
            for name, model in self.models.items():
                cv_scores = cross_val_score(model, self.X, self.y, cv=5, scoring='roc_auc' if self.is_classifier else 'r2')
                model.fit(self.X, self.y)
                test_score = model.score(self.X, self.y)
                results[name] = {
                    'cv_score': cv_scores.mean(),
                    'test_score': test_score
                }
            logger.info("Comparing successfully...")
            return results
        except Exception as e:
            logger.error(f"Some error occur while comparing models...{str(e)}")

    def _preprocess_data(self):
        # Identify categorical and numerical columns
        self.categorical_columns = self.X.select_dtypes(include=['object', 'category']).columns
        self.numerical_columns = self.X.select_dtypes(include=['int64', 'float64']).columns

        # Create preprocessing steps
        logger.debug("Creating Preprocessing Steps...")
        numeric_transformer = Pipeline(steps=[
            ('imputer', SimpleImputer(strategy='mean')),
            ('scaler', StandardScaler())
        ])

        categorical_transformer = Pipeline(steps=[
            ('imputer', SimpleImputer(strategy='constant', fill_value='missing')),
            ('onehot', OneHotEncoder(handle_unknown='ignore', sparse_output=False))
        ])

        self.preprocessor = ColumnTransformer(
            transformers=[
                ('num', numeric_transformer, self.numerical_columns),
                ('cat', categorical_transformer, self.categorical_columns)
            ])
        logger.info("Pre proccessing completed...")

        # Fit and transform the data
        logger.debug("Fitting and transforming the data...")
        self.X = self.preprocessor.fit_transform(self.X)

        # Update feature names after preprocessing
<<<<<<< HEAD
        num_feature_names = self.numerical_columns.tolist()
        cat_feature_names = []
        if self.categorical_columns.size > 0:
            cat_feature_names = self.preprocessor.named_transformers_['cat'].named_steps['onehot'].get_feature_names_out(self.categorical_columns).tolist()
        self.feature_names = num_feature_names + cat_feature_names

        # Encode target variable if it's categorical
        if self.is_classifier and pd.api.types.is_categorical_dtype(self.y):
            self.label_encoder = LabelEncoder()
            self.y = self.label_encoder.fit_transform(self.y)
    def _preprocess_data_dask(self, X, y):
        # Convert pandas DataFrames to Dask DataFrames
        X = dd.from_pandas(X, npartitions=4)  # Adjust npartitions based on your dataset size
        y = dd.from_pandas(y, npartitions=4)

        # Identify categorical and numerical columns
        self.categorical_columns = X.select_dtypes(include=['object', 'category']).columns
        self.numerical_columns = X.select_dtypes(include=['int64', 'float64']).columns

        # Create preprocessing steps
        numeric_transformer = Pipeline(steps=[
            ('imputer', SimpleImputer(strategy='mean')),
            ('scaler', StandardScaler())
        ])

        categorical_transformer = Pipeline(steps=[
            ('imputer', SimpleImputer(strategy='constant', fill_value='missing')),
            ('onehot', OneHotEncoder(handle_unknown='ignore', sparse_output=False))
        ])

        self.preprocessor = ColumnTransformer(
            transformers=[
                ('num', numeric_transformer, self.numerical_columns),
                ('cat', categorical_transformer, self.categorical_columns)
            ]
        )

        # Fit and transform the data in parallel
        self.X = self.preprocessor.fit_transform(X).compute()

        # Update feature names after preprocessing
        num_feature_names = self.numerical_columns.tolist()
        cat_feature_names = []
        if self.categorical_columns.size > 0:
            cat_feature_names = self.preprocessor.named_transformers_['cat'].named_steps['onehot'].get_feature_names_out(self.categorical_columns).tolist()
        self.feature_names = num_feature_names + cat_feature_names

        # Encode target variable if it's categorical
        if self.is_classifier and pd.api.types.is_categorical_dtype(y):
            self.label_encoder = LabelEncoder()
            self.y = self.label_encoder.fit_transform(y.compute())
=======
        logger.debug("Updating feature names...")
        try:
            num_feature_names = self.numerical_columns.tolist()
            cat_feature_names = []
            if self.categorical_columns.size > 0:
                cat_feature_names = self.preprocessor.named_transformers_['cat'].named_steps['onehot'].get_feature_names_out(self.categorical_columns).tolist()
            self.feature_names = num_feature_names + cat_feature_names

            # Encode target variable if it's categorical
            if self.is_classifier and pd.api.types.is_categorical_dtype(self.y):
                self.label_encoder = LabelEncoder()
                self.y = self.label_encoder.fit_transform(self.y)
        except Exception as e:
            logger.error(f"Some error occur while updating...{str(e)}")
>>>>>>> 2364f41b

    def analyze(self):
        logger.debug("Analysing...")
        results = {}

        logger.info("Evaluating model performance...")
        results['model_performance'] = evaluate_model(self.model, self.X, self.y, self.is_classifier)

        logger.info("Calculating feature importance...")
        self.feature_importance = self._calculate_feature_importance()
        results['feature_importance'] = self.feature_importance

        logger.info("Generating visualizations...")
        self._generate_visualizations(self.feature_importance)

        logger.info("Calculating SHAP values...")
        results['shap_values'] = calculate_shap_values(self.model, self.X, self.feature_names)

        logger.info("Performing cross-validation...")
        mean_score, std_score = cross_validate(self.model, self.X, self.y)
        results['cv_scores'] = (mean_score, std_score)

        logger.info("Model comparison results:")
        results['model_comparison'] = self.model_comparison_results

        self._print_results(results)

        logger.info("Generating LLM explanation...")
        results['llm_explanation'] = get_llm_explanation(self.gemini_model, results)

        self.results = results
        return results
    
    def generate_report(self, filename='xai_report.pdf'):
        if self.results is None:
            raise ValueError("No analysis results available. Please run analyze() first.")

        report = ReportGenerator(filename)
        report.add_heading("Explainable AI Report")

        sections = {
            'model_comparison': self._generate_model_comparison,
            'model_performance': self._generate_model_performance,
            'feature_importance': self._generate_feature_importance,
            'visualization': self._generate_visualization,
            'llm_explanation': self._generate_llm_explanation
        }

        if input("Do you want all sections in the xai_report? (y/n) ").lower() in ['y', 'yes']:
            for section_func in sections.values():
                section_func(report)
        else:
            for section, section_func in sections.items():
                if input(f"Do you want {section} in xai_report? (y/n) ").lower() in ['y', 'yes']:
                    section_func(report)

        report.generate()

    def _generate_model_comparison(self, report):
        report.add_heading("Model Comparison", level=2)
        model_comparison_data = [["Model", "CV Score", "Test Score"]] + [
            [model, f"{scores['cv_score']:.4f}", f"{scores['test_score']:.4f}"]
            for model, scores in self.results['model_comparison'].items()
        ]
        report.add_table(model_comparison_data)

    def _generate_model_performance(self, report):
        report.add_heading("Model Performance", level=2)
        for metric, value in self.results['model_performance'].items():
            report.add_paragraph(f"**{metric}:** {value:.4f}" if isinstance(value, (int, float, np.float64)) else f"**{metric}:**\n{value}")

    def _generate_feature_importance(self, report):
        report.add_heading("Feature Importance", level=2)
        feature_importance_data = [["Feature", "Importance"]] + [
            [feature, f"{importance:.4f}"] for feature, importance in self.feature_importance.items()
        ]
        report.add_table(feature_importance_data)

    def _generate_visualization(self, report):
        report.add_heading("Visualizations", level=2)
        for image in ['feature_importance.png', 'partial_dependence.png', 'learning_curve.png', 'correlation_heatmap.png']:
            report.add_image(image)
            report.content.append(PageBreak())
        if self.is_classifier:
            for image in ['roc_curve.png', 'precision_recall_curve.png']:
                report.add_image(image)
                report.content.append(PageBreak())

    def _generate_llm_explanation(self, report):
        report.add_heading("LLM Explanation", level=2)
        report.add_llm_explanation(self.results['llm_explanation'])
        
            
    def predict(self, X):
        logger.debug("Prediction...")
        try:
            if self.model is None:
                raise ValueError("Model has not been fitted. Please run fit() first.")
            
            X = self._preprocess_input(X)
            
            if self.is_classifier:
                prediction = self.model.predict(X)
                probabilities = self.model.predict_proba(X)
                if self.label_encoder:
                    prediction = self.label_encoder.inverse_transform(prediction)
                logger.info("Prediction Completed...")
                return prediction, probabilities
            else:
                prediction = self.model.predict(X)
                logger.info("Prediction Completed...")
                return prediction
        except Exception as e:
            logger.error(f"Error in prediction...{str(e)}")

    def _preprocess_input(self, X):
        # Ensure X is a DataFrame
        logger.debug("Preproceesing input...")
        try:
            if not isinstance(X, pd.DataFrame):
                X = pd.DataFrame(X, columns=self.feature_names)

            # Apply the same preprocessing as during training
            X = self.preprocessor.transform(X)
            logger.info("Preprocessing the data...")

            return X
        except Exception as e:
            logger.error(f"Some error occur in preprocessing the inpur...{str(e)}")

    def explain_prediction(self, input_data):
        logger.debug("Explaining the prediction...")
        input_df = pd.DataFrame([input_data])
        prediction, probabilities = self.predict(input_df)
        explanation = get_prediction_explanation(self.gemini_model, input_data, prediction[0], probabilities[0], self.feature_importance)
        logger.info("Prediction explained...")
        return prediction[0], probabilities[0], explanation
    
    def _calculate_feature_importance(self):
        logger.debug("Calculating the features...")
        perm_importance = permutation_importance(self.model, self.X, self.y, n_repeats=10, random_state=42)
        feature_importance = {feature: importance for feature, importance in zip(self.feature_names, perm_importance.importances_mean)}
        logger.info("Features calculated...")
        return dict(sorted(feature_importance.items(), key=lambda item: abs(item[1]), reverse=True))

    def _generate_visualizations(self, feature_importance):
        logger.debug("Generating visulatization...")
        try:
            plot_feature_importance(feature_importance)
            plot_partial_dependence(self.model, self.X, feature_importance, self.feature_names)
            plot_learning_curve(self.model, self.X, self.y)
            plot_correlation_heatmap(pd.DataFrame(self.X, columns=self.feature_names))
            if self.is_classifier:
                plot_roc_curve(self.model, self.X, self.y)
                plot_precision_recall_curve(self.model, self.X, self.y)
            logger.info("Visualizations generated.")
        except Exception as e:
            logger.error(f"Error in visulatization...{str(e)}")

    def _print_results(self, results):
        logger.debug("Printing results...")
        try:
            logger.info("\nModel Performance:")
            for metric, value in results['model_performance'].items():
                if isinstance(value, (int, float, np.float64)):
                    logger.info(f"{metric}: {value:.4f}")
                else:
                    logger.info(f"{metric}:\n{value}")

            logger.info("\nTop 5 Important Features:")
            for feature, importance in list(results['feature_importance'].items())[:5]:
                logger.info(f"{feature}: {importance:.4f}")

            logger.info(f"\nCross-validation Score: {results['cv_scores'][0]:.4f} (+/- {results['cv_scores'][1]:.4f})")

            logger.info("\nVisualizations saved:")
            logger.info("- Feature Importance: feature_importance.png")
            logger.info("- Partial Dependence: partial_dependence.png")
            logger.info("- Learning Curve: learning_curve.png")
            logger.info("- Correlation Heatmap: correlation_heatmap.png")
            if self.is_classifier:
                logger.info("- ROC Curve: roc_curve.png")
                logger.info("- Precision-Recall Curve: precision_recall_curve.png")

            if results['shap_values'] is not None:
                logger.info("\nSHAP values calculated successfully. See 'shap_summary.png' for visualization.")
            else:
                logger.info("\nSHAP values calculation failed. Please check the console output for more details.")
        except Exception as e:
            logger.error(f"Error occur in printing results...{str(e)}") 


    @staticmethod
    def perform_eda(df):
        logger.debug("Performing exploratory data analysis...")
        try:
            logger.info(f"{Fore.CYAN}Exploratory Data Analysis:{Style.RESET_ALL}")
            logger.info(f"{Fore.GREEN}Dataset shape: {df.shape}{Style.RESET_ALL}")
            logger.info(f"{Fore.CYAN}Dataset info:{Style.RESET_ALL}")
            df.info()
            logger.info(f"{Fore.CYAN}Summary statistics:{Style.RESET_ALL}")
            logger.info(df.describe())
            logger.info(f"{Fore.CYAN}Missing values:{Style.RESET_ALL}")
            logger.info(df.isnull().sum())
            logger.info(f"{Fore.CYAN}Data types:{Style.RESET_ALL}")
            logger.info(df.dtypes)
            logger.info(f"{Fore.CYAN}Unique values in each column:{Style.RESET_ALL}")
            for col in df.columns:
                logger.info(f"{Fore.GREEN}{col}: {df[col].nunique()}{Style.RESET_ALL}")

            # Additional EDA steps
            logger.info(f"{Fore.CYAN}Correlation matrix:{Style.RESET_ALL}")
            corr_matrix = df.select_dtypes(include=[np.number]).corr()
            logger.info(corr_matrix)

            # Identify highly correlated features
            high_corr = np.where(np.abs(corr_matrix) > 0.8)
            high_corr_list = [(corr_matrix.index[x], corr_matrix.columns[y]) for x, y in zip(*high_corr) if x != y and x < y]
            if high_corr_list:
                logger.info(f"{Fore.YELLOW}Highly correlated features:{Style.RESET_ALL}")
                for feat1, feat2 in high_corr_list:
                    logger.info(f"{Fore.GREEN}{feat1} - {feat2}: {corr_matrix.loc[feat1, feat2]:.2f}{Style.RESET_ALL}")

            # Identify potential outliers
            logger.info(f"{Fore.CYAN}Potential outliers (values beyond 3 standard deviations):{Style.RESET_ALL}")
            numeric_cols = df.select_dtypes(include=[np.number]).columns
            for col in numeric_cols:
                mean = df[col].mean()
                std = df[col].std()
                outliers = df[(df[col] < mean - 3 * std) | (df[col] > mean + 3 * std)]
                if not outliers.empty:
                    logger.info(f"{Fore.GREEN}{col}: {len(outliers)} potential outliers{Style.RESET_ALL}")

            # Class distribution for the target variable (assuming last column is target)
            target_col = df.columns[-1]
            logger.info(f"{Fore.CYAN}Class distribution for target variable '{target_col}':{Style.RESET_ALL}")
            logger.info(df[target_col].value_counts(normalize=True))
        except Exception as e:
            logger.error(f"Error occurred during exploratory data analysis...{str(e)}")<|MERGE_RESOLUTION|>--- conflicted
+++ resolved
@@ -122,7 +122,6 @@
         self.X = self.preprocessor.fit_transform(self.X)
 
         # Update feature names after preprocessing
-<<<<<<< HEAD
         num_feature_names = self.numerical_columns.tolist()
         cat_feature_names = []
         if self.categorical_columns.size > 0:
@@ -174,7 +173,7 @@
         if self.is_classifier and pd.api.types.is_categorical_dtype(y):
             self.label_encoder = LabelEncoder()
             self.y = self.label_encoder.fit_transform(y.compute())
-=======
+
         logger.debug("Updating feature names...")
         try:
             num_feature_names = self.numerical_columns.tolist()
@@ -188,8 +187,8 @@
                 self.label_encoder = LabelEncoder()
                 self.y = self.label_encoder.fit_transform(self.y)
         except Exception as e:
-            logger.error(f"Some error occur while updating...{str(e)}")
->>>>>>> 2364f41b
+            logger.error(f"Some error occurred while updating... {str(e)}")
+
 
     def analyze(self):
         logger.debug("Analysing...")
